{
  "name": "@parcel/packager-js",
  "version": "2.0.0-alpha.0",
  "license": "MIT",
  "repository": {
    "type": "git",
    "url": "https://github.com/parcel-bundler/parcel.git"
  },
  "main": "src/JSPackager",
  "engines": {
    "node": ">= 8.0.0",
    "parcel": "^2.0.0-alpha.0"
  },
  "dependencies": {
<<<<<<< HEAD
    "@parcel/plugin": "^2.0.0",
    "@parcel/scope-hoisting": "^2.0.0",
    "@parcel/source-map": "^2.0.0",
    "@parcel/utils": "^2.0.0"
=======
    "@parcel/plugin": "^2.0.0-alpha.0",
    "@parcel/scope-hoisting": "^2.0.0-alpha.0"
>>>>>>> 1b383a97
  }
}<|MERGE_RESOLUTION|>--- conflicted
+++ resolved
@@ -12,14 +12,9 @@
     "parcel": "^2.0.0-alpha.0"
   },
   "dependencies": {
-<<<<<<< HEAD
-    "@parcel/plugin": "^2.0.0",
-    "@parcel/scope-hoisting": "^2.0.0",
-    "@parcel/source-map": "^2.0.0",
-    "@parcel/utils": "^2.0.0"
-=======
     "@parcel/plugin": "^2.0.0-alpha.0",
-    "@parcel/scope-hoisting": "^2.0.0-alpha.0"
->>>>>>> 1b383a97
+    "@parcel/scope-hoisting": "^2.0.0-alpha.0",
+    "@parcel/source-map": "^2.0.0-alpha.0",
+    "@parcel/utils": "^2.0.0-alpha.0"
   }
 }