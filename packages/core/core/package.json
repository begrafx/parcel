{
  "name": "@parcel/core",
  "version": "2.0.0",
  "license": "MIT",
<<<<<<< HEAD
  "main": "src/Parcel.js",
=======
  "main": "./src/Parcel.js",
>>>>>>> d422d5a1
  "repository": {
    "type": "git",
    "url": "https://github.com/parcel-bundler/parcel.git"
  },
  "scripts": {
    "test": "mocha",
    "build": "babel src --out-dir lib",
    "prepublish": "yarn build"
  },
  "dependencies": {
    "@parcel/cache": "^2.0.0",
<<<<<<< HEAD
=======
    "@parcel/config-default": "^2.0.0",
    "@parcel/fs": "^1.10.3",
    "@parcel/logger": "^1.10.3",
>>>>>>> d422d5a1
    "@parcel/plugin": "^2.0.0",
    "@parcel/types": "^2.0.0",
    "@parcel/utils": "^1.10.3",
    "@parcel/watcher": "^1.10.3",
    "@parcel/workers": "^1.10.3",
    "abortcontroller-polyfill": "^1.1.9",
    "browserslist": "^4.1.0",
    "chalk": "^2.1.0",
    "clone": "^2.1.1",
    "commander": "^2.11.0",
    "dotenv": "^5.0.0",
    "dotenv-expand": "^4.2.0",
    "json5": "^1.0.1",
    "micromatch": "^3.0.4",
    "minimatch": "^3.0.4",
    "nullthrows": "^1.1.1",
    "p-queue": "^2.4.2",
    "pretty-format": "^23.5.0",
    "resolve-from": "^4.0.0",
    "semver": "^5.4.1",
    "v8-compile-cache": "^2.0.0"
  },
  "devDependencies": {
    "@parcel/babel-register": "2.0.0",
    "@parcel/config-default": "^2.0.0",
    "@parcel/eslint-config": "1.10.3",
    "@parcel/logger": "1.10.3",
    "delay": "^4.1.0",
    "random-int": "^1.0.0",
    "sinon": "^5.0.1"
  },
  "bin": {
    "parcel": "bin.js"
  }
}<|MERGE_RESOLUTION|>--- conflicted
+++ resolved
@@ -2,11 +2,7 @@
   "name": "@parcel/core",
   "version": "2.0.0",
   "license": "MIT",
-<<<<<<< HEAD
-  "main": "src/Parcel.js",
-=======
   "main": "./src/Parcel.js",
->>>>>>> d422d5a1
   "repository": {
     "type": "git",
     "url": "https://github.com/parcel-bundler/parcel.git"
@@ -18,12 +14,9 @@
   },
   "dependencies": {
     "@parcel/cache": "^2.0.0",
-<<<<<<< HEAD
-=======
     "@parcel/config-default": "^2.0.0",
     "@parcel/fs": "^1.10.3",
     "@parcel/logger": "^1.10.3",
->>>>>>> d422d5a1
     "@parcel/plugin": "^2.0.0",
     "@parcel/types": "^2.0.0",
     "@parcel/utils": "^1.10.3",
